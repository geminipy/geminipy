--- conflicted
+++ resolved
@@ -1,5 +1,5 @@
 # -*- coding:utf-8 -*-
-from setuptools import setup
+from setuptools import setup, find_packages
 from pathlib import Path
 
 readme = Path('README.md')
@@ -10,12 +10,8 @@
 
 setup(
     name='geminipy',
-<<<<<<< HEAD
-    version='0.0.5',
-=======
     version='0.0.6',
->>>>>>> 3c4037ea
-    packages=['geminipy'],
+    packages=find_packages('geminipy'),
     url='https://github.com/pl0mo/geminipy',
     license='GNU GPL',
     author='Mike Marzigliano',
